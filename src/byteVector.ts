import * as IConv from "iconv-lite";
import * as fs from "fs";
import {IFileAbstraction} from "./fileAbstraction";
import {IStream} from "./stream";
import {Guards, NumberUtils} from "./utils";

class IConvEncoding {
    public readonly encoding: string;

    constructor(encoding: string) {
        this.encoding = encoding;
    }

    public decode(data: Buffer): string {
        return IConv.decode(data, this.encoding);
    }

    public encode(text: string): Uint8Array {
        return IConv.encode(text, this.encoding);
    }
}

/**
 * @summary Specifies the text encoding used when converting betweenInclusive a string and a
 *          {@link ByteVector}.
 * @remarks This enumeration is used by {@link ByteVector.fromString} and
 *          {@link ByteVector.toString}
 */
export enum StringType {
    /**
     * @summary The string is to be Latin-1 encoded.
     */
    Latin1 = 0,

    /**
     * @summary The string is to be UTF-16 encoded.
     */
    UTF16 = 1,

    /**
     * @summary The string is to be UTF-16BE encoded.
     */
    UTF16BE = 2,

    /**
     * @summary The string is to be UTF-8 encoded.
     */
    UTF8 = 3,

    /**
     * @summary The string is to be UTF-16LE encoded.
     */
    UTF16LE = 4
}

export class ByteVector {

    // #region Member Fields

    /**
     * Contains values to use in CRC calculation
     */
    private static readonly _crcTable: Uint32Array = new Uint32Array([
        0x00000000, 0x04c11db7, 0x09823b6e, 0x0d4326d9,
        0x130476dc, 0x17c56b6b, 0x1a864db2, 0x1e475005,
        0x2608edb8, 0x22c9f00f, 0x2f8ad6d6, 0x2b4bcb61,
        0x350c9b64, 0x31cd86d3, 0x3c8ea00a, 0x384fbdbd,
        0x4c11db70, 0x48d0c6c7, 0x4593e01e, 0x4152fda9,
        0x5f15adac, 0x5bd4b01b, 0x569796c2, 0x52568b75,
        0x6a1936c8, 0x6ed82b7f, 0x639b0da6, 0x675a1011,
        0x791d4014, 0x7ddc5da3, 0x709f7b7a, 0x745e66cd,
        0x9823b6e0, 0x9ce2ab57, 0x91a18d8e, 0x95609039,
        0x8b27c03c, 0x8fe6dd8b, 0x82a5fb52, 0x8664e6e5,
        0xbe2b5b58, 0xbaea46ef, 0xb7a96036, 0xb3687d81,
        0xad2f2d84, 0xa9ee3033, 0xa4ad16ea, 0xa06c0b5d,
        0xd4326d90, 0xd0f37027, 0xddb056fe, 0xd9714b49,
        0xc7361b4c, 0xc3f706fb, 0xceb42022, 0xca753d95,
        0xf23a8028, 0xf6fb9d9f, 0xfbb8bb46, 0xff79a6f1,
        0xe13ef6f4, 0xe5ffeb43, 0xe8bccd9a, 0xec7dd02d,
        0x34867077, 0x30476dc0, 0x3d044b19, 0x39c556ae,
        0x278206ab, 0x23431b1c, 0x2e003dc5, 0x2ac12072,
        0x128e9dcf, 0x164f8078, 0x1b0ca6a1, 0x1fcdbb16,
        0x018aeb13, 0x054bf6a4, 0x0808d07d, 0x0cc9cdca,
        0x7897ab07, 0x7c56b6b0, 0x71159069, 0x75d48dde,
        0x6b93dddb, 0x6f52c06c, 0x6211e6b5, 0x66d0fb02,
        0x5e9f46bf, 0x5a5e5b08, 0x571d7dd1, 0x53dc6066,
        0x4d9b3063, 0x495a2dd4, 0x44190b0d, 0x40d816ba,
        0xaca5c697, 0xa864db20, 0xa527fdf9, 0xa1e6e04e,
        0xbfa1b04b, 0xbb60adfc, 0xb6238b25, 0xb2e29692,
        0x8aad2b2f, 0x8e6c3698, 0x832f1041, 0x87ee0df6,
        0x99a95df3, 0x9d684044, 0x902b669d, 0x94ea7b2a,
        0xe0b41de7, 0xe4750050, 0xe9362689, 0xedf73b3e,
        0xf3b06b3b, 0xf771768c, 0xfa325055, 0xfef34de2,
        0xc6bcf05f, 0xc27dede8, 0xcf3ecb31, 0xcbffd686,
        0xd5b88683, 0xd1799b34, 0xdc3abded, 0xd8fba05a,
        0x690ce0ee, 0x6dcdfd59, 0x608edb80, 0x644fc637,
        0x7a089632, 0x7ec98b85, 0x738aad5c, 0x774bb0eb,
        0x4f040d56, 0x4bc510e1, 0x46863638, 0x42472b8f,
        0x5c007b8a, 0x58c1663d, 0x558240e4, 0x51435d53,
        0x251d3b9e, 0x21dc2629, 0x2c9f00f0, 0x285e1d47,
        0x36194d42, 0x32d850f5, 0x3f9b762c, 0x3b5a6b9b,
        0x0315d626, 0x07d4cb91, 0x0a97ed48, 0x0e56f0ff,
        0x1011a0fa, 0x14d0bd4d, 0x19939b94, 0x1d528623,
        0xf12f560e, 0xf5ee4bb9, 0xf8ad6d60, 0xfc6c70d7,
        0xe22b20d2, 0xe6ea3d65, 0xeba91bbc, 0xef68060b,
        0xd727bbb6, 0xd3e6a601, 0xdea580d8, 0xda649d6f,
        0xc423cd6a, 0xc0e2d0dd, 0xcda1f604, 0xc960ebb3,
        0xbd3e8d7e, 0xb9ff90c9, 0xb4bcb610, 0xb07daba7,
        0xae3afba2, 0xaafbe615, 0xa7b8c0cc, 0xa379dd7b,
        0x9b3660c6, 0x9ff77d71, 0x92b45ba8, 0x9675461f,
        0x8832161a, 0x8cf30bad, 0x81b02d74, 0x857130c3,
        0x5d8a9099, 0x594b8d2e, 0x5408abf7, 0x50c9b640,
        0x4e8ee645, 0x4a4ffbf2, 0x470cdd2b, 0x43cdc09c,
        0x7b827d21, 0x7f436096, 0x7200464f, 0x76c15bf8,
        0x68860bfd, 0x6c47164a, 0x61043093, 0x65c52d24,
        0x119b4be9, 0x155a565e, 0x18197087, 0x1cd86d30,
        0x029f3d35, 0x065e2082, 0x0b1d065b, 0x0fdc1bec,
        0x3793a651, 0x3352bbe6, 0x3e119d3f, 0x3ad08088,
        0x2497d08d, 0x2056cd3a, 0x2d15ebe3, 0x29d4f654,
        0xc5a92679, 0xc1683bce, 0xcc2b1d17, 0xc8ea00a0,
        0xd6ad50a5, 0xd26c4d12, 0xdf2f6bcb, 0xdbee767c,
        0xe3a1cbc1, 0xe760d676, 0xea23f0af, 0xeee2ed18,
        0xf0a5bd1d, 0xf464a0aa, 0xf9278673, 0xfde69bc4,
        0x89b8fd09, 0x8d79e0be, 0x803ac667, 0x84fbdbd0,
        0x9abc8bd5, 0x9e7d9662, 0x933eb0bb, 0x97ffad0c,
        0xafb010b1, 0xab710d06, 0xa6322bdf, 0xa2f33668,
        0xbcb4666d, 0xb8757bda, 0xb5365d03, 0xb1f740b4
    ]);

    /**
     * Contains a one byte text delimiter
     */
    private static readonly _td1: ByteVector = ByteVector.fromSize(1, undefined, true);

    /**
     * Contains a two byte text delimiter
     */
    private static readonly _td2: ByteVector = ByteVector.fromSize(2, undefined, true);

    /**
     * Contains the last generic UTF16 encoding read. Defaults to UTF16-LE
     * @remarks When reading a collection of UTF16 strings, sometimes only the first one will
     *              contain the BOM. In that case, this field will inform the file what encoding to
     *              use for the second string.
     */
    private static _lastUtf16IConvFunc: IConvEncoding = new IConvEncoding("utf16-le");

    /**
     * Contains the internal byte list
     */
    private _data: Uint8Array;

    /**
     * Whether or not this byte vector is readonly
     */
    private _isReadOnly: boolean;

    // #endregion

    // #region Constructors

    private constructor() { }

    /**
     * Creates a {@link ByteVector} from a collection of bytes, byte arrays, and byte vectors. This
     * method is better to use when a known quantity of byte vectors will be concatenated together,
     * since doing multiple calls to {@link ByteVector.addByteVector} results in the entire byte
     * vector being copied for each call.
     * @param vectors ByteVectors, byte arrays, or straight bytes to concatenate together into a
     *     new {@link ByteVector}
     * @returns ByteVector Single byte vector with the contents of the byte vectors in
     *     `vectors` concatenated together
     */
    // @TODO Remove usages of .addX when this can be substituted
    public static concatenate(... vectors: Array<Uint8Array|ByteVector|number>): ByteVector {
        // Get the length of the vector we need to create
        let totalLength = 0;
        for (const vector of vectors) {
            if (typeof(vector) === "number") {
                totalLength++;
            } else {
                totalLength += (<Uint8Array|ByteVector> vector).length;
            }
            // @TODO: Add support for skipping undefined and go back and look for instances where 1
            //  byte is added after concatenating
        }

        // Create a single big vector and copy the contents into it
        const result = ByteVector.fromSize(totalLength);
        let currentPosition = 0;
        for (const v of vectors) {
            if ((<any> v).length === undefined) {
                // We were given a single byte
                const byte = <number> v;
                Guards.byte(byte, "Byte values");
                result.data[currentPosition] = byte;
                currentPosition += 1;
            } else {
                // We were given an array of bytes
                const vector = <Uint8Array|ByteVector> v;
                for (let i = 0; i < vector.length; i++) {
                    result.data[currentPosition + i] = (<any> vector).get
                        ? (<ByteVector> vector).get(i)
                        : (<Uint8Array> vector)[i];
                }
                currentPosition += vector.length;
            }
        }

        return result;
    }

    /**
     * Creates an empty {@link ByteVector}
     */
    public static empty(): ByteVector {
        return this.fromSize(0);
    }

    /**
     * Creates a {@link ByteVector} from a `Uint8Array` or node `Buffer`
     * @param data Uint8Array of the bytes to put in the ByteVector
     * @param length Number of bytes to read
     * @param isReadOnly If `true` then the ByteVector will be read only
     */
    public static fromByteArray(
        data: Uint8Array | Buffer,
        length: number = data.length,
        isReadOnly: boolean = false
    ): ByteVector {
        Guards.truthy(data, "data");
        Guards.uint(length, "length");
        if (length > data.length) {
            throw new Error("Argument out of range: length must be less than or equal to the length of the byte array");
        }

        const vector = new ByteVector();
        vector._data = new Uint8Array(length);
        vector._data.set(data.slice(0, length));
        vector._isReadOnly = isReadOnly;
        return vector;
    }

    /**
     * Creates a {@link ByteVector} as a copy of another ByteVector.
     * @param original Data from this ByteVector will be copied into the new one
     * @param isReadOnly If `true` then the ByteVector will be read only
     */
    public static fromByteVector(original: ByteVector, isReadOnly: boolean = false): ByteVector {
        if (!original) {
            throw new Error("Argument null exception: original was not provided");
        }
        return ByteVector.fromByteArray(original._data, original.length, isReadOnly);
    }

    /**
     * Creates a new instance by reading in the contents of a specified file abstraction.
     * @param abstraction File abstraction to read
     * @param isReadOnly Whether or not the resulting ByteVector is readonly
     */
    public static fromFileAbstraction(abstraction: IFileAbstraction, isReadOnly: boolean = false): ByteVector {
        Guards.truthy(abstraction, "abstraction");

        const stream = abstraction.readStream;
        const output = this.fromInternalStream(stream, isReadOnly);
        abstraction.closeStream(stream);
        return output;
    }

    /**
     * Creates a 4 byte {@link ByteVector} with a signed 32-bit integer as the data
     * @param value Signed 32-bit integer to use as the data. Must be a safe integer, storable in 4
     *        bytes, cannot be a floating point number.
     * @param mostSignificantByteFirst If `true`, `value` will be stored in big endian
     *        format. If `false`, `value` will be stored in little endian format
     * @param isReadOnly If `true` then the ByteVector will be read only
     */
    public static fromInt(
        value: number,
        mostSignificantByteFirst: boolean = true,
        isReadOnly: boolean = false
    ): ByteVector {
        Guards.int(value, "value");

        const bytes = new Uint8Array(4);
        const dv = new DataView(bytes.buffer);
        dv.setInt32(0, value, !mostSignificantByteFirst);
        return ByteVector.fromByteArray(bytes, bytes.length, isReadOnly);
    }

    /**
     * Creates a ByteVector using the contents of an TagLibSharp-node stream as the contents. This
     * method reads from the current offset of the stream, not the beginning of the stream
     * @param stream TagLibSharp-node internal stream object
     * @param isReadOnly Whether or not the byte vector is readonly
     */
    public static fromInternalStream(stream: IStream, isReadOnly: boolean = false): ByteVector {
        Guards.truthy(stream, "stream");

        const vector = ByteVector.empty();
        const bytes = new Uint8Array(4096);
        let totalBytesRead = 0;

        while (true) {
            const bytesRead = stream.read(bytes, 0, bytes.length);
            vector.addByteArray(bytes);
            totalBytesRead += bytesRead;

            if (bytesRead < bytes.length) {
                vector.resize(totalBytesRead);
                break;
            }
        }

        vector._isReadOnly = isReadOnly;
        return vector;
    }

    /**
     * Creates an 8 byte {@link ByteVector} with a signed 64-bit integer as the data
     * @param value Signed 64-bit integer to use as the data. If using a `bigint`, it must fit
     *     within 8 bytes. If using a `number`, it must be a safe integer.
     * @param mostSignificantByteFirst If `true`, `value` will be stored in big endian
     *     format. If `false`, `value` will be stored in little endian format
     * @param isReadOnly If `true` then the ByteVector will be read only
     */
    public static fromLong(
        value: bigint | number,
        mostSignificantByteFirst: boolean = true,
        isReadOnly: boolean = false
    ): ByteVector {
        let bigIntValue: bigint;
        if (typeof(value) === "number") {
            Guards.safeInt(value, "value");
            bigIntValue = BigInt(value);
        } else {
            Guards.long(value, "value");
            bigIntValue = value;
        }

        const bytes = new Uint8Array(8);
        const dv = new DataView(bytes.buffer);
        dv.setBigInt64(0, bigIntValue, !mostSignificantByteFirst);
        return ByteVector.fromByteArray(bytes, bytes.length, isReadOnly);
    }

    /**
     * Creates a {@link ByteVector} using the contents of a file as the data
     * @param path Path to the file to store in the ByteVector
     * @param isReadOnly If `true` then the ByteVector will be read only
     */
    public static fromPath(path: string, isReadOnly: boolean = false): ByteVector {
        if (!path) {
            throw new Error("Argument null exception: Path was not provided");
        }

        // NOTE: We are doing this with read file b/c it removes the headache of working with streams
        const fileBuffer = fs.readFileSync(path);
        return ByteVector.fromByteArray(fileBuffer, fileBuffer.length, isReadOnly);
    }

    /**
     * Creates a 2 byte {@link ByteVector} with a signed 16-bit integer as the data
     * @param value Signed 16-bit integer to use as the data. Must be a safe integer, storable in 2
     *        bytes, cannot be a floating point number.
     * @param mostSignificantByteFirst If `true`, `value` will be stored in big endian
     *        format. If `false`, `value` will be stored in little endian format
     * @param isReadOnly If `true` then the ByteVector will be read only
     */
    public static fromShort(
        value: number,
        mostSignificantByteFirst: boolean = true,
        isReadOnly: boolean = false
    ): ByteVector {
        Guards.short(value, "value");

        const bytes = new Uint8Array(2);
        const dv = new DataView(bytes.buffer);
        dv.setInt16(0, value, !mostSignificantByteFirst);
        return ByteVector.fromByteArray(bytes, bytes.length, isReadOnly);
    }

    /**
     * Creates a {@link ByteVector} of a given length with a given value for all the elements
     * @param size Length of the ByteVector. Must be a positive safe integer, cannot be a float
     * @param fill Byte value to initialize all elements to. Must be a positive 8-bit integer,
     *        cannot be floating point
     * @param isReadOnly If `true` then the ByteVector will be read only
     */
    public static fromSize(
        size: number,
        fill: number = 0x0,
        isReadOnly: boolean = false
    ): ByteVector {
        Guards.safeUint(size, "size");
        Guards.byte(fill, "fill");

        const vector = new ByteVector();
        vector._data = new Uint8Array(size);
        vector._data.fill(fill);

        vector._isReadOnly = isReadOnly;

        return vector;
    }

    /**
     * Creates {@link ByteVector} with the contents of a stream as the data. The stream will be read
     * to the end before the ByteVector is returned.
     * @param readStream Readable stream that will be read in entirety.
     * @param isReadOnly If `true` then the ByteVector will be read only
     */
    public static fromStream(readStream: NodeJS.ReadableStream, isReadOnly: boolean = false): Promise<ByteVector> {
        return new Promise<ByteVector>((complete, fail) => {
            if (!readStream) {
                 fail(new Error("Null argument exception: Stream was not provided"));
            }

            // Setup the output
            const output = new ByteVector();
            output._data = new Uint8Array(0);

            // Setup the events to read the stream
            readStream.on("readable", () => {
                const bytes = <Buffer> readStream.read();
                if (bytes) {
                    output.addByteArray(bytes);
                }
            });
            readStream.on("end", () => {
                output._isReadOnly = isReadOnly;
                complete(output);
            });
        });
    }

    /**
     * Creates {@link ByteVector} with the byte representation of a string as the data.
     * @param text String to store in the ByteVector
     * @param type StringType to use to encode the string. If {@link StringType.UTF16} is used, the
     *        string will be encoded as UTF16-LE.
     * @param length Number of characters from the string to store in the ByteVector. Must be a
     *        positive 32-bit integer.
     * @param isReadOnly If `true` then the ByteVector will be read only
     */
    public static fromString(
        text: string,
        type: StringType = StringType.UTF8,
        length: number = Number.MAX_SAFE_INTEGER,
        isReadOnly: boolean = false
    ): ByteVector {
        Guards.notNullOrUndefined(text, "text");
        if (!Number.isInteger(length) || !Number.isSafeInteger(length) || length < 0) {
            throw new Error("Argument out of range exception: length is invalid");
        }

        const vector = new ByteVector();
        vector._data = new Uint8Array(0);

        // If we're doing UTF16 w/o specifying an endian-ness, inject a BOM which also coerces
        // the converter to use UTF16LE
        if (type === StringType.UTF16) {
            vector.addByteArray(new Uint8Array([0xff, 0xfe]));
        }

        // NOTE: This mirrors the behavior from the original .NET implementation where empty
        //       strings return an empty ByteVector (possibly with UTF16LE BOM)
        if (!text) {
            vector._isReadOnly = isReadOnly;
            return vector;
        }

        if (text.length > length) {
            text = text.substr(0, length);
        }
        const textBytes = ByteVector.getIConvEncoding(type, vector).encode(text);
        vector.addByteArray(textBytes);

        vector._isReadOnly = isReadOnly;
        return vector;
    }

    /**
     * Creates a 4 byte {@link ByteVector} with a positive 32-bit integer as the data
     * @param value Positive 32-bit integer to use as the data. Must be a positive safe integer,
     *        storable in 4 bytes, cannot be a floating point number.
     * @param mostSignificantByteFirst If `true`, `value` will be stored in big endian
     *        format. If `false`, `value` will be stored in little endian format
     * @param isReadOnly If `true` then the ByteVector will be read only
     */
    public static fromUint(
        value: number,
        mostSignificantByteFirst: boolean = true,
        isReadOnly: boolean = false
    ): ByteVector {
        Guards.uint(value, "value");

        const bytes = new Uint8Array(4);
        const dv = new DataView(bytes.buffer);
        dv.setUint32(0, value, !mostSignificantByteFirst);
        return ByteVector.fromByteArray(bytes, bytes.length, isReadOnly);
    }

    /**
     * Creates an 8 byte {@link ByteVector} with a positive 64-bit integer as the data
     * @param value Positive 64-bit integer to use as the data. If using a `bigint` it must fit
     *     within 8 bytes. If using a `number` it must be a safe, positive integer.
     * @param mostSignificantByteFirst If `true`, `value` will be stored in big endian
     *        format. If `false`, `value` will be stored in little endian format
     * @param isReadOnly If `true` then the ByteVector will be read only
     */
    public static fromULong(
        value: bigint | number,
        mostSignificantByteFirst: boolean = true,
        isReadOnly: boolean = false
    ): ByteVector {
        let bigIntValue: bigint;
        if (typeof(value) === "number") {
            Guards.safeUint(value, "value");
            bigIntValue = BigInt(value);
        } else {
            Guards.ulong(value, "value");
            bigIntValue = value;
        }

        const bytes = new Uint8Array(8);
        const dv = new DataView(bytes.buffer);
        dv.setBigUint64(0, bigIntValue, !mostSignificantByteFirst);
        return ByteVector.fromByteArray(bytes, bytes.length, isReadOnly);
    }

    /**
     * Creates a 2 byte {@link ByteVector} with a positive 32-bit integer as the data
     * @param value Positive 16-bit integer to use as the data. Must be a positive safe integer,
     *        storable in 2 bytes, cannot be a floating point number.
     * @param mostSignificantByteFirst If `true`, `value` will be stored in big endian
     *        format. If `false`, `value` will be stored in little endian format
     * @param isReadOnly If `true` then the ByteVector will be read only
     */
    public static fromUShort(
        value: number,
        mostSignificantByteFirst: boolean = true,
        isReadOnly: boolean = false
    ): ByteVector {
        Guards.ushort(value, "value");

        const bytes = new Uint8Array(2);
        const dv = new DataView(bytes.buffer);
        dv.setUint16(0, value, !mostSignificantByteFirst);
        return ByteVector.fromByteArray(bytes, bytes.length, isReadOnly);
    }

    // #endregion

    // #region Properties

    public static get lastUtf16Encoding(): string { return ByteVector._lastUtf16IConvFunc.encoding; }
    public static set lastUtf16Encoding(encoding: string) {
        ByteVector._lastUtf16IConvFunc = new IConvEncoding(encoding);
    }

    public get checksum(): number {
        let sum = 0;
        for (const b of this._data) {
<<<<<<< HEAD
            sum = NumberUtils.uintXor(
                NumberUtils.uintLShift(sum, 8),
                ByteVector._crcTable[NumberUtils.uintXor(NumberUtils.uintAnd(NumberUtils.uintRShift(sum, 24), 0xFF), b)]
            );
=======
            const index = NumberUtils.uintXor(NumberUtils.uintAnd(NumberUtils.uintRShift(sum, 24), 0xFF), b);
            sum = NumberUtils.uintXor(NumberUtils.uintLShift(sum, 8), ByteVector._crcTable[index]);
>>>>>>> 7ce6ca8b
        }
        return sum;
    }

    /**
     * Array of bytes currently stored in the current instance
     */
    public get data(): Uint8Array { return this._data; }

    public get hashCode(): number { return this.checksum; }

    /**
     * Whether or not the current instance has 0 bytes stored
     */
    public get isEmpty(): boolean { return !this._data || this._data.length === 0; }

    /**
     * Whether or not the current instance is readonly.
     */
    public get isReadOnly(): boolean { return this._isReadOnly; }

    /**
     * Number of bytes currently in this ByteVector
     */
    public get length(): number { return this._data.length; }

    // #endregion

    // #region Public Methods

    public *[Symbol.iterator](): Iterator<number> {
        for (const b of this._data) {
            yield b;
        }
    }

    public static getTextDelimiter(type: StringType): ByteVector {
        return type === StringType.UTF16 || type === StringType.UTF16BE || type === StringType.UTF16LE
            ? ByteVector._td2
            : ByteVector._td1;
    }

    /**
     * Adds a single byte to the end of the {@link ByteVector}
     * @param byte Value to add to the end of the ByteVector. Must be positive 8-bit integer.
     */
    public addByte(byte: number): void {
        this.throwIfReadOnly();
        Guards.byte(byte, "byte");

        this.addByteArray(new Uint8Array([byte]));
    }

    /**
     * Adds an array of bytes to the end of the {@link ByteVector}
     * @param data Array of bytes to add to the end of the ByteVector
     */
    public addByteArray(data: Uint8Array): void {
        this.throwIfReadOnly();
        Guards.truthy(data, "data");

        if (data.length === 0) {
            return;
        }

        const oldData = this._data;
        this._data = new Uint8Array(oldData.length + data.length);
        this._data.set(oldData);
        this._data.set(data, oldData.length);
    }

    /**
     * Adds a {@link ByteVector} to the end of this ByteVector
     * @param data ByteVector to add to the end of this ByteVector
     */
    public addByteVector(data: ByteVector): void {
        this.throwIfReadOnly();
        Guards.truthy(data, "data");

        this.addByteArray(data._data);
    }

    /**
     * Removes all elements from this {@link ByteVector}
     * @remarks NOTE: This method replaces the internal byte array with a new one. Any
     *              existing references to {@link ByteVector.data} will remain unchanged.
     */
    public clear(): void {
        this.throwIfReadOnly();
        this._data = new Uint8Array(0);
    }

    /**
     * Determines if `pattern` exists at a certain `offset` in this byte vector.
     * @param pattern ByteVector to search for at in this byte vector
     * @param offset Position in this byte vector to search for the pattern. If omitted, defaults
     *     to `0`
     * @param patternOffset Position in `pattern` to begin matching. If omitted, defaults
     *     to `0`
     * @param patternLength Bytes of `pattern` to match. If omitted, defaults to all bytes
     *     in the pattern minus the offset
     */
    public containsAt(
        pattern: ByteVector,
        offset: number = 0,
        patternOffset: number = 0,
        patternLength: number = pattern.length - patternOffset
    ): boolean {
        Guards.truthy(pattern, "pattern");
        Guards.int(offset, "offset");
        Guards.int(patternOffset, "patternOffset");
        Guards.int(patternLength, "patternLength");

        // Do some sanity checking -- all of these things are needed for the search to be valid
        if (
            patternLength > this.length ||
            offset >= this.length ||
            patternOffset >= pattern.length ||
            patternLength <= 0 ||
            offset < 0
        ) {
            return false;
        }

        // Loop through looking for a mismatch
        for (let i = 0; i < patternLength - patternOffset; i++) {
            if (this._data[i + offset] !== pattern._data[i + patternOffset]) {
                return false;
            }
        }

        return true;
    }

    /**
     * Compares this byte vector to a different byte vector. Returns a numeric value
     * @param other ByteVector to compare to this byte vector
     */
    public compareTo(other: ByteVector): number {
        Guards.truthy(other, "other");

        let diff = this.length - other.length;

        for (let i = 0; diff === 0 && i < this.length; i++) {
            diff = this.get(i) - other.get(i);
        }

        return diff;
    }

    /**
     * Determines whether or not this byte vector ends with the provided `pattern`.
     * @param pattern ByteVector to look for at the end of this byte vector
     */
    public endsWith(pattern: ByteVector): boolean {
        Guards.truthy(pattern, "pattern");
        return this.containsAt(pattern, this.length - pattern.length);
    }

    /**
     * Determines whether or not this byte vector ends with a part of the `pattern`.
     * NOTE: if this byte vector ends with `pattern` perfectly, it must end with n-1 or
     * less bytes
     * @param pattern ByteVector to look for at the end of this byte vector
     */
    public endsWithPartialMatch(pattern: ByteVector): number {
        Guards.truthy(pattern, "pattern");

        if (pattern.length > this.length) {
            return -1;
        }

        const startIndex = this.length - pattern.length;

        // Try to match the last n-1bytes from the vector (where n is the pattern size)
        // continue trying to match n-2, n-3...1 bytes
        for (let i = 1; i < pattern.length; i++) {
            if (this.containsAt(pattern, startIndex + i, 0, pattern.length - i)) {
                return startIndex + i;
            }
        }

        return -1;
    }

    /**
     * Searches this instance for the `pattern`. Returns the index of the first instance
     * of the pattern, or `-1` if it was not found. Providing a `byteAlign` requires the
     * pattern to appear at an index that is a multiple of the byteAlign parameter.
     * Example: searching "abcd" for "ab" with byteAlign 1 will return 0. Searching "abcd" for
     * "ab" with byteAlign 2 will return 1. Searching "00ab" for "ab" with byteAlign 2 will return
     * 2. Searching "0abc" with byteAlign 2 will return -1.
     * @param pattern Pattern of bytes to search this instance for
     * @param offset Optional, offset into this instance to start searching
     * @param byteAlign Optional, byte alignment the pattern much align to
     */
    public find(pattern: ByteVector, offset: number = 0, byteAlign: number = 1): number {
        Guards.truthy(pattern, "pattern");
        Guards.uint(offset, "offset");
        Guards.uint(byteAlign, "byteAlign");
        Guards.greaterThanInclusive(byteAlign, 1, "byteAlign");

        if (pattern.length > this.length - offset) {
            return -1;
        }

        // Let's go ahead and special case a pattern of size one since that' common and easy to make fast
        if (pattern.length === 1) {
            const p = pattern._data[0];
            for (let i = offset; i < this.length; i += byteAlign) {
                if (this._data[i] === p) {
                    return i;
                }
            }
            return -1;
        }

        // Non-special cases
        const lastOccurrence = new Int32Array(256);
        lastOccurrence.fill(pattern.length);

        for (let i = 0; i < pattern.length - 1; ++i) {
            lastOccurrence[pattern._data[i]] = pattern.length - i - 1;
        }

        for (let i = pattern.length - 1 + offset; i < this.length; i += lastOccurrence[this._data[i]]) {
            let iBuffer = i;
            let iPattern = pattern.length - 1;

            while (iPattern >= 0 && this._data[iBuffer] === pattern._data[iPattern]) {
                --iBuffer;
                --iPattern;
            }

            if (iPattern === -1 && (iBuffer + 1 - offset) % byteAlign === 0) {
                return iBuffer + 1;
            }
        }

        return -1;
    }

    /**
     * Gets the byte at the given `index`
     * @param index Index into the byte vector to return
     */
    public get(index: number): number {
        Guards.uint(index, "index");
        Guards.lessThanInclusive(index, this.length - 1, "index");
        return this._data[index];
    }

    /**
     * Gets the index of the first occurrence of the specified value.
     * @param item A byte to find within the current instance.
     * @returns An integer containing the first index at which the value was found, or -1 if it
     *          was not found/
     */
    public indexOf(item: number): number {
        return this._data.indexOf(item);
    }

    /**
     * Inserts a single byte at the given index of this {@link ByteVector}, increasing the length of
     * the ByteVector by one.
     * @param index Index into this ByteVector at which the value will be inserted.
     * @param byte Value to insert into the ByteVector. Must be a positive integer <=0xFF
     */
    public insertByte(index: number, byte: number): void {
        this.throwIfReadOnly();
        Guards.uint(index, "index");
        Guards.lessThanInclusive(index, this.length, "index");
        Guards.byte(byte, "byte");

        const oldData = this._data;
        this._data = new Uint8Array(oldData.length + 1);

        if (index > 0) {
            this._data.set(oldData.subarray(0, index), 0);
        }
        this._data[index] = byte;
        if (index < oldData.length) {
            this._data.set(oldData.subarray(index), index + 1);
        }
    }

    /**
     * Inserts an array of bytes into this {@link ByteVector} at the given index, increasing the
     * length of this ByteVector by the length of the byte array.
     * @param index Index into this ByteVector at which the bytes will be inserted.
     * @param other Array of bytes to insert into the ByteVector.
     */
    public insertByteArray(index: number, other: Uint8Array): void {
        this.throwIfReadOnly();
        Guards.uint(index, "index");
        Guards.lessThanInclusive(index, this.length, "index");
        Guards.truthy(other, "other");

        if (other.length === 0 ) {
            return;
        }

        const oldData = this._data;
        this._data = new Uint8Array(oldData.length + other.length);

        if (index > 0) {
            this._data.set(oldData.subarray(0, index), 0);
        }
        this._data.set(other, index);
        if (index < oldData.length) {
            this._data.set(oldData.subarray(index), index + other.length);
        }
    }

    /**
     * Inserts another ByteVector into this {@link ByteVector} at the given index, increasing the
     * length of this ByteVector by the length of the ByteVector.
     * @param index Index into this ByteVector at which the ByteVector will be inserted.
     * @param other ByteVector to insert into this ByteVector.
     */
    public insertByteVector(index: number, other: ByteVector): void {
        Guards.truthy(other, "other");
        this.insertByteArray(index, other._data);
    }

    /**
     * Returns a subarray of the current instance. This operation returns a new instance and does
     * not alter the current instance.
     * @param startIndex Index into the array to begin
     * @param length Number of elements from the array to include. If omitted, defaults to the
     *     remainder of the array
     */
    public mid(startIndex: number, length: number = this._data.length - startIndex): ByteVector {
        Guards.uint(startIndex, "startIndex");
        Guards.uint(length, "length");

        if (length === 0) {
            return ByteVector.fromSize(0);
        }

        Guards.lessThanInclusive(startIndex, this.length - 1, "startIndex");
        Guards.lessThanInclusive(length, this.length - startIndex, "length");

        return ByteVector.fromByteArray(this._data.subarray(startIndex, startIndex + length));
    }

    /**
     * Removes a single byte from this {@ByteVector}
     * @param index Index that will be removed from the ByteVector
     */
    public removeAtIndex(index: number) {
        this.throwIfReadOnly();
        Guards.uint(index, "index");
        Guards.lessThanInclusive(index, this.length - 1, "index");

        const oldData = this._data;
        this._data = new Uint8Array(oldData.length - 1);
        if (index > 0) {
            this._data.set(oldData.subarray(0, index), 0);
        }
        if (index < oldData.length) {
            this._data.set(oldData.subarray(index + 1), index);
        }
    }

    /**
     * Removes a range of bytes from this {@ByteVector}
     * @param index Index into this ByteVector where the range to remove begins
     * @param count Number of bytes to remove from this ByteVector
     */
    public removeRange(index: number, count: number) {
        this.throwIfReadOnly();
        Guards.uint(index, "index");
        Guards.lessThanInclusive(index, this.length - 1, "index");
        Guards.uint(count, "count");

        if (index + count > this.length) {
            count = this.length - index;
        }

        const oldData = this._data;
        this._data = new Uint8Array(oldData.length - count);
        if (index > 0) {
            this._data.set(oldData.subarray(0, index), 0);
        }
        if (index < oldData.length) {
            this._data.set(oldData.subarray(index + count), index);
        }
    }

    /**
     * Resizes this instance to the length specified in `size`. If the desired size is
     * longer than the current length, it will be filled with the byte value in
     * `padding`. If the desired size is shorter than the current length, bytes will be
     * removed.
     * @param size Length of the byte vector after resizing. Must be unsigned 32-bit integer
     * @param padding Byte to fill any excess space created after resizing
     */
    public resize(size: number, padding: number = 0x0): ByteVector {
        this.throwIfReadOnly();
        Guards.uint(size, "size");
        Guards.byte(padding, "padding");

        if (this.length > size) {
            this.removeRange(size, this.length - size);
        } else if (this.length < size) {
            const oldData = this._data;
            this._data = new Uint8Array(size);
            this._data.set(oldData);
            this._data.fill(padding, oldData.length);
        }
        // Do nothing on same size

        return this;
    }

    /**
     * Finds a byte vector by searching from the end of this instance and working towards the
     * beginning of this instance. Returns the index of the first instance of the pattern, or `-1`
     * if it was not found. Providing a `byteAlign` requires the pattern to appear at an
     * index that is a multiple of the byteAlign parameter.
     * Example: searching "abcd" for "ab" with byteAlign 1 will return 0. Searching "abcd" for
     * "ab" with byteAlign 2 will return 1. Searching "00ab" for "ab" with byteAlign 2 will return
     * 2. Searching "0abc" with byteAlign 2 will return -1.
     * @param pattern Pattern of bytes to search this instance for
     * @param offset Optional, offset into this instance to start searching
     * @param byteAlign Optional, byte alignment the pattern much align to
     */
    public rFind(pattern: ByteVector, offset: number = 0, byteAlign: number = 1): number {
        Guards.truthy(pattern, "pattern");
        Guards.uint(offset, "offset");
        Guards.uint(byteAlign, "byteAlign");
        Guards.greaterThanInclusive(byteAlign, 1, "byteAlign");

        if (pattern.length === 0 || pattern.length > this.length - offset) {
            return -1;
        }

        // Let's go ahead and special case a pattern of size one since that' common and easy to make fast
        if (pattern.length === 1) {
            const p = pattern._data[0];
            for (let i = this.length - offset - 1; i >= 0; i -= byteAlign) {
                if (this._data[i] === p) {
                    return i;
                }
            }
        }

        // Non-special cases
        const firstOccurrence = new Int32Array(256);
        firstOccurrence.fill(pattern.length);

        for (let i = pattern.length - 1; i > 0; --i) {
            firstOccurrence[pattern.get(i)] = i;
        }

        for (let i = this.length - offset - pattern.length; i >= 0; i -= firstOccurrence[this.get(i)]) {
            if ((offset - i) % byteAlign === 0 && this.containsAt(pattern, i)) {
                return i;
            }
        }

        return -1;
    }

    /**
     * Sets the value at a specified index
     * @param index Index to set the value of
     * @param value Value to set at the index. Must be a valid integer betweenInclusive 0x0 and 0xff
     */
    public set(index: number, value: number): void {
        this.throwIfReadOnly();
        Guards.uint(index, "index");
        Guards.lessThanInclusive(index, this.length, "index");
        Guards.byte(value, "value");
        this._data[index] = value;
    }

    /**
     * Splits this byte vector into a list of byte vectors using a separator
     * @param separator Object to use to split this byte vector
     * @param byteAlign Byte align to use when splitting. in order to split when a pattern is
     *     encountered, the index at which it is found must be divisible by this value.
     * @param max Maximum number of objects to return or 0 to not limit the number. If that number
     *     is reached, the last value will contain the remainder of the file even if it contains
     *     more instances of `separator`.
     * @returns ByteVector[] The split contents of the current instance
     */
    public split(separator: ByteVector, byteAlign: number = 1, max: number = 0): ByteVector[] {
        Guards.truthy(separator, "separator");
        Guards.uint(byteAlign, "byteAlign");
        Guards.greaterThanInclusive(byteAlign, 1, "byteAlign");
        Guards.uint(max, "max");

        const list: ByteVector[] = [];
        let previousOffset = 0;

        for (
            let offset = this.find(separator, 0, byteAlign);
            offset !== -1 && (max < 1 || max > list.length + 1);
            offset = this.find(separator, offset + separator.length, byteAlign)
        ) {
            list.push(this.mid(previousOffset, offset - previousOffset));
            previousOffset = offset + separator.length;
        }

        if (previousOffset < this.length) {
            list.push(this.mid(previousOffset, this.length - previousOffset));
        }

        return list;
    }

    /**
     * Checks whether or not a pattern appears at the beginning of the current instance.
     * @param pattern ByteVector containing the pattern to check for in the current instance.
     * @returns `true` if the pattern was found at the beginning of the current instance, `false`
     *     otherwise.
     */
    public startsWith(pattern: ByteVector) {
        return this.containsAt(pattern, 0);
    }

    // #endregion

    // #region Conversions

    /**
     * Converts the first eight bytes of the current instance to a double-precision floating-point
     * value.
     * @param mostSignificantByteFirst If `true` the most significant byte appears first (big
     *        endian format).
     * @throws Error If there are less than eight bytes in the current instance.
     * @returns A double value containing the value read from the current instance.
     */
    public toDouble(mostSignificantByteFirst: boolean = true): number {
        // NOTE: This is the behavior from the .NET implementation, due to BitConverter behavior
        if (this.length < 8) {
            throw new Error("Invalid operation: Cannot convert a byte vector of <8 bytes to double");
        }
        const array = this.getSizedArray(8, mostSignificantByteFirst);
        const dv = new DataView(array.buffer);
        return dv.getFloat64(0);
    }

    /**
     * Converts the first four bytes of the current instance to a single-precision floating-point
     * value.
     * @param mostSignificantByteFirst If `true` the most significant byte appears first (big
     *        endian format).
     * @throws Error If there are less than four bytes in the current instance
     * @returns A float value containing the value read from the current instance.
     */
    public toFloat(mostSignificantByteFirst: boolean = true): number {
        // NOTE: This is the behavior from the .NET implementation, due to BitConverter behavior
        if (this.length < 4) {
            throw new Error("Invalid operation: Cannot convert a byte vector of <4 bytes to float");
        }
        const dv = new DataView(this.getSizedArray(4, mostSignificantByteFirst).buffer);
        return dv.getFloat32(0);
    }

    /**
     * Converts the first four bytes of the current instance to a signed integer. If the current
     * instance is less than four bytes, the most significant bytes will be filled with 0x00.
     * @param mostSignificantByteFirst If `true` the most significant byte appears first (big
     *        endian format)
     * @returns A signed integer value containing the value read from the current instance
     */
    public toInt(mostSignificantByteFirst: boolean = true): number {
        const dv = new DataView(this.getSizedArray(4, mostSignificantByteFirst).buffer);
        return dv.getInt32(0);
    }

    /**
     * Converts the first eight bytes of the current instance to a signed long. If the current
     * instance is less than eight bytes, the most significant bytes will be filled with 0x00.
     * @param mostSignificantByteFirst If `true` the most significant byte appears first (big
     *        endian format)
     * @returns A signed long value containing the value read from the current instance,
     *          represented as a BigInt due to JavaScript's 52-bit integer limitation.
     */
    public toLong(mostSignificantByteFirst: boolean = true): bigint {
        const dv = new DataView(this.getSizedArray(8, mostSignificantByteFirst).buffer);
        return dv.getBigInt64(0);
    }

    /**
     * Converts the first two bytes of the current instance to a signed short. If the current
     * instance is less than two bytes, the most significant bytes will be filled with 0x00.
     * @param mostSignificantByteFirst If `true` the most significant byte appears first (big
     *        endian format)
     * @returns A signed short value containing the value read from the current instance
     */
    public toShort(mostSignificantByteFirst: boolean = true): number {
        const dv = new DataView(this.getSizedArray(2, mostSignificantByteFirst).buffer);
        return dv.getInt16(0);
    }

    /**
     * Converts a portion of the current instance to a string using a specified encoding
     * @param count Integer value specifying the number of *bytes* to convert.
     * @param type Value indicating the encoding to use when converting to a string.
     * @param offset Value specifying the index into the current instance at which to start
     *        converting.
     * @returns string String containing the converted bytes
     */
    public toString(count: number = this.length, type: StringType = StringType.UTF8, offset: number = 0): string {
        if (!Number.isInteger(offset) || offset < 0 || offset > this.length) {
            throw new Error("Argument out of range exception: offset is invalid");
        }
        if (!Number.isInteger(count) || count < 0 || count + offset > this.length) {
            throw new Error("Argument out of range exception: count is invalid");
        }

        const bom = type === StringType.UTF16 && this.length - offset > 1 ? this.mid(offset, 2) : null;
        const buffer = Buffer.from(this.mid(offset, count)._data.buffer);
        return ByteVector.getIConvEncoding(type, bom).decode(buffer);

        // NOTE: Original .NET implementation had explicit BOM stripping, which is unnecessary when
        //       we use IConv.
    }

    /**
     * Converts the current instance into an array of strings starting at the specified offset and
     * using the specified encoding, assuming the values are `null` separated and limiting it to a
     * specified number of items.
     * @param type A {@link StringType} value indicating the encoding to use when converting
     * @param offset Value specifying the index into the current instance at which to start
     *        converting.
     * @param count Value specifying a limit to the number of strings to create. Once the limit has
     *        been reached, the last string will be filled by the remainder of the data
     * @returns string[] Array of strings containing the converted text.
     * @remarks I'm not actually sure if this works as defined, but it behaves the same as the
     *       original .NET implementation, so that's good enough for now.
     */
    public toStrings(type: StringType, offset: number, count: number = Number.MAX_SAFE_INTEGER) {
        if (!Number.isInteger(offset) || offset < 0 || offset > this.length) {
            throw new Error("Argument out of range exception: offset is invalid");
        }
        if (!Number.isInteger(count) || count < 0) {
            throw new Error("Argument out of range exception: count is invalid");
        }

        const chunk = 0;
        let position = offset;

        const list: string[] = [];
        const separator = ByteVector.getTextDelimiter(type);
        const align = separator.length;

        while (chunk < count && position < this.length) {
            const start = position;
            if (chunk + 1 === count) {
                position = offset + count;
            } else {
                position = this.find(separator, start, align);
                if (position < 0) {
                    position = this.length;
                }
            }

            const length = position - start;

            if (length === 0) {
                list.push("");
            } else {
                list.push(this.toString(length, type, start));
            }

            position += align;
        }

        return list;
    }

    /**
     * Converts the first four bytes of the current instance to an unsigned integer. If the current
     * instance is less than four bytes, the most significant bytes will be filled with 0x00.
     * @param mostSignificantByteFirst If `true` the most significant byte appears first (big
     *        endian format)
     * @returns An unsigned integer value containing the value read from the current instance
     */
    public toUint(mostSignificantByteFirst: boolean = true): number {
        const dv = new DataView(this.getSizedArray(4, mostSignificantByteFirst).buffer);
        return dv.getUint32(0);
    }

    /**
     * Converts the first eight bytes of the current instance to an unsigned long. If the current
     * instance is less than eight bytes, the most significant bytes will be filled with 0x00.
     * @param mostSignificantByteFirst If `true` the most significant byte appears first (big
     *        endian format)
     * @returns An unsigned short value containing the value read from the current instance,
     *          represented as a BigInt due to JavaScript's 32-bit integer limitation
     */
    public toULong(mostSignificantByteFirst: boolean = true): bigint {
        const dv = new DataView(this.getSizedArray(8, mostSignificantByteFirst).buffer);
        return dv.getBigUint64(0);
    }

    /**
     * Converts the first two bytes of the current instance to an unsigned short. If the current
     * instance is less than two bytes, the most significant bytes will be filled with 0x00.
     * @param mostSignificantByteFirst If `true` the most significant byte appears first (big
     *        endian format)
     * @returns An unsigned short value containing the value read from the current instance
     */
    public toUShort(mostSignificantByteFirst: boolean = true): number {
        const dv = new DataView(this.getSizedArray(2, mostSignificantByteFirst).buffer);
        return dv.getUint16(0);
    }

    // #endregion

    // #region Operator-Like Methods

    /**
     * Creates a new {@link ByteVector} that contains the contents of `first` concatenated
     * with `second`. This operation can be thought of as `first + second`. Note: Regardless
     * of the value of {@link ByteVector.isReadOnly}, the created ByteVector will always be
     * read/write.
     * @param first ByteVector to which `second` will be added
     * @param second ByteVector which will be added to `first`
     */
    public static add(first: ByteVector, second: ByteVector): ByteVector {
        const sum = ByteVector.fromByteVector(first);   // Will throw on null/undefined
        sum.addByteVector(second);                      // Will throw on null/undefined
        return sum;
    }

    /**
     * Returns `true` if the contents of the two {@link ByteVector}s are identical, returns `false`
     * otherwise
     * @param first ByteVector to compare with `second`
     * @param second ByteVector to compare with `first`
     */
    public static equal(first: ByteVector, second: ByteVector): boolean {
        const fNull = !first;
        const sNull = !second;
        if (fNull && sNull) {
            // Since (f|s)null could be true with `undefined` OR `null`, we'll just let === decide it for us
            return first === second;
        }

        if (fNull || sNull) {
            // If only one is null/undefined, then they are not equal
            return false;
        }

        return first.compareTo(second) === 0;
    }

    /**
     * Returns `false` if the contents of the two {@link ByteVector}s are identical, returns `true`
     * otherwise
     * @param first ByteVector to compare with `second`
     * @param second ByteVector to compare with `first`
     */
    public static notEqual(first: ByteVector, second: ByteVector): boolean {
        return !ByteVector.equal(first, second);
    }

    /**
     * Returns `true` if `first` is greater than `second`. This is true if
     * `first` is longer than `second` or if the first element in `first`
     * that is different than the element at the same position in `second` is greater than.
     * Returns `false` if the two {@link ByteVector}s are identical.
     * @param first ByteVector to compare with `second`
     * @param second ByteVector to compare with `first`
     */
    public static greaterThan(first: ByteVector, second: ByteVector): boolean {
        if (!first) {
            throw new Error("Argument null exception: first is null");
        }
        if (!second) {
            throw new Error("Argument null exception: second is null");
        }

        return first.compareTo(second) > 0;
    }

    /**
     * Returns `true` if `first` is greater than `second`. This is true if
     * `first` is longer than `second` or if the first element in `first`
     * that is different than the element at the same position in `second` is greater than.
     * Returns `true` if the two {@link ByteVector}s are identical.
     * @param first ByteVector to compare with `second`
     * @param second ByteVector to compare with `first`
     */
    public static greaterThanEqual(first: ByteVector, second: ByteVector): boolean {
        if (!first) {
            throw new Error("Argument null exception: first is null");
        }
        if (!second) {
            throw new Error("Argument null exception: second is null");
        }

        return first.compareTo(second) >= 0;
    }

    /**
     * Returns `true` if `first` is less than `second`. This is true if
     * `first` is shorter than `second` or if the first element in `first`
     * that is different than the element at the same position in `second` is less than.
     * Returns `false` if the two {@link ByteVector}s are identical.
     * @param first ByteVector to compare with `second`
     * @param second ByteVector to compare with `first`
     */
    public static lessThan(first: ByteVector, second: ByteVector): boolean {
        if (!first) {
            throw new Error("Argument null exception: first is null");
        }
        if (!second) {
            throw new Error("Argument null exception: second is null");
        }

        return first.compareTo(second) < 0;
    }

    /**
     * Returns `true` if `first` is less than `second`. This is true if
     * `first` is shorter than `second` or if the first element in `first`
     * that is different than the element at the same position in `second` is less than.
     * Returns `true` if the two {@link ByteVector}s are identical.
     * @param first ByteVector to compare with `second`
     * @param second ByteVector to compare with `first`
     */
    public static lessThanEqual(first: ByteVector, second: ByteVector): boolean {
        if (!first) {
            throw new Error("Argument null exception: first is null");
        }
        if (!second) {
            throw new Error("Argument null exception: second is null");
        }

        return first.compareTo(second) <= 0;
    }

    // #endregion

    // #region Private Helpers

    private static getIConvEncoding(type: StringType, bom: ByteVector): IConvEncoding {
        switch (type) {
            case StringType.UTF16:
                // If we have a BOM, return the appropriate encoding.  Otherwise, assume we're
                // reading from a string that was already identified. In that case, we'll use
                // the last used encoding.
                if (bom) {
                    if (bom.get(0) === 0xFF && bom.get(1) === 0xFE) {
                        ByteVector._lastUtf16IConvFunc = new IConvEncoding("utf16-le");
                    } else if ( bom.get(0) === 0xFE && bom.get(1) === 0xFF) {
                        ByteVector._lastUtf16IConvFunc = new IConvEncoding("utf16-be");
                    }
                }
                return ByteVector._lastUtf16IConvFunc;
            case StringType.UTF16BE:
                return new IConvEncoding("utf16-be");
            case StringType.UTF8:
                return new IConvEncoding("utf8");
            case StringType.UTF16LE:
                return new IConvEncoding("utf16-le");
        }

        // NOTE: The original .NET implementation has the notion of "broken" latin behavior that
        //       uses Encoding.Default. I have removed it in this port because 1) this behavior is
        //       not used anywhere in the library, 2) Encoding.Default could be anything depending
        //       on the machine's region, 3) in .NET Core this is always UTF8.
        //       If it turns out we need support for other non unicode encodings, we'll want to
        //       revisit this.
        return new IConvEncoding("latin1");
    }

    private getSizedArray(size: number, mostSignificantByteFirst: boolean): Uint8Array {
        const last = this.length > size ? size - 1 : this.length - 1;
        const pad = size - (last + 1);

        const output = new Uint8Array(size);
        for (let i = 0; i <= last; i++) {
            const outIndex = pad + (mostSignificantByteFirst ? i : last - i);
            output[outIndex] = this._data[i];
        }

        return output;
    }

    private throwIfReadOnly() {
        if (this._isReadOnly) {
            throw new Error("Not supported: Cannot edit readonly byte vectors");
        }
    }

    // #endregion
}<|MERGE_RESOLUTION|>--- conflicted
+++ resolved
@@ -562,15 +562,8 @@
     public get checksum(): number {
         let sum = 0;
         for (const b of this._data) {
-<<<<<<< HEAD
-            sum = NumberUtils.uintXor(
-                NumberUtils.uintLShift(sum, 8),
-                ByteVector._crcTable[NumberUtils.uintXor(NumberUtils.uintAnd(NumberUtils.uintRShift(sum, 24), 0xFF), b)]
-            );
-=======
             const index = NumberUtils.uintXor(NumberUtils.uintAnd(NumberUtils.uintRShift(sum, 24), 0xFF), b);
             sum = NumberUtils.uintXor(NumberUtils.uintLShift(sum, 8), ByteVector._crcTable[index]);
->>>>>>> 7ce6ca8b
         }
         return sum;
     }
